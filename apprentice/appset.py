import apprentice
import numpy as np

## legacy Prof2 code
def calcHistoCov(h, COV_P, result):
    """
    Propagate the parameter covariance onto the histogram covariance
    using the ipol gradients.
    """
    IBINS = h.bins
    from numpy import zeros
    COV_H = zeros((h.nbins, h.nbins))
    from numpy import array
    for i in range(len(IBINS)):
        GRD_i = array(IBINS[i].grad(result))
        for j in range(len(IBINS)):
            GRD_j = array(IBINS[j].grad(result))
            pc =GRD_i.dot(COV_P).dot(GRD_j)
            COV_H[i][j] = pc
    return COV_H


from numba import jit, njit
@jit(parallel=True, forceobj=True)
def startPoints(self, _PP):
    _CH = np.empty(len(_PP))
    for p in range(len(_PP)):
       _CH[p] = self.objective(_PP[p])
    return _PP[np.argmin(_CH)]

@jit(forceobj=True)#, parallel=True)
def prime(GREC, COEFF, dim, NNZ):
    ret = np.empty((len(COEFF), dim))
    for i in range(dim):
        ret[:,i] = np.sum(COEFF[:,NNZ[i]] * GREC[i, NNZ[i]], axis=2).flatten()
    return ret

@jit(forceobj=True)#, parallel=True)
def doubleprime(dim, xs, NSEL, HH, HNONZ, EE, COEFF):
    ret = np.empty((dim, dim, NSEL), dtype=np.float64)
    for numx in range(dim):
        for numy in range(dim):
            rec = HH[numx][numy][HNONZ[numx][numy]] * np.prod(np.power(xs, EE[numx][numy][HNONZ[numx][numy]]), axis=1)
            if numy>=numx:
                ret[numx][numy] = np.sum((rec*COEFF[:,HNONZ[numx][numy][0]]), axis=1)
            else:
                ret[numx][numy] = ret[numy][numx]

    return ret

@jit
def jitprime(GREC, COEFF, dim):
    ret = np.empty((len(COEFF), dim))
    for i in range(dim):
        for j in range(len(COEFF)):
            ret[j,i] = np.sum(COEFF[j] * GREC[i])
    return ret



@njit(parallel=True)
def calcSpans(spans1, DIM, G1, G2, H2, H3, grads, egrads):
    for numx in range(DIM):
        for numy in range(DIM):
            if numy<=numx:
                spans1[numx][numy] +=        G1 *  grads[:,numx] *  grads[:,numy]
                spans1[numx][numy] +=        G2 * (egrads[:,numx] *  grads[:,numy] + egrads[:,numy] *  grads[:,numx])
                spans1[numx][numy] += (H2 + H3) * egrads[:,numx] * egrads[:,numy]
    for numx in range(DIM):
        for numy in range(DIM):
            if numy>numx:
                spans1[numx][numy] = spans1[numy][numx]
    return spans1


class AppSet(object):
    """
    Collection of Apprentice approximations with the same support.
    """
    def __init__(self, *args, **kwargs):
        self._debug = kwargs["debug"] if kwargs.get("debug") is not None else False
        if type(args[0]) == str:
            self.mkFromFile(*args, **kwargs)
        else:
            self.mkFromData(*args, **kwargs)

    @property
    def dim(self): return self._dim

    def mkFromFile(self, f_approx, binids=None, **kwargs):
        binids, RA = apprentice.tools.readApprox(f_approx, set_structures=False, usethese=binids)
        self._binids=np.array(binids)
        self._RA = np.array(RA)
        self.setAttributes(**kwargs)

    def mkFromData(self, RA, binids, **kwargs):
        self._RA = RA
        self._binids = binids
        self.setAttributes(**kwargs)

    def setAttributes(self, **kwargs):
        self._hnames = sorted(list(set([b.split("#")[0] for b in self._binids])))
        self._dim = self._RA[0].dim
        self._SCLR = self._RA[0]._scaler  # Here we quietly assume already that all scalers are identical
        self._bounds = self._SCLR.box
        self._debug = kwargs["debug"] if kwargs.get("debug") is not None else False
        if self.dim == 1: self.recurrence = apprentice.monomial.recurrence1D
        else:             self.recurrence = apprentice.monomial.recurrence
        self.setStructures()
        self.setCoefficients()

    def setStructures(self):
        omax_p=np.max([r.m                            for r in self._RA])
        omax_q=np.max([r.n if hasattr(r, "n") else 0  for r in self._RA])
        omax = max(omax_p, omax_q)

        self._structure = np.array(apprentice.monomialStructure(self.dim, omax), dtype=np.int32)
        S=self._structure
        # Gradient helpers
        self._NNZ  = [np.where(self._structure[:, coord] != 0) for coord in range(self.dim)]
        self._sred = np.array([self._structure[nz][:,num] for num, nz in enumerate(self._NNZ)], dtype=np.int32)
        # Hessian helpers
        self._HH = np.ones((self.dim, self.dim, len(S))             , dtype=np.float64) # Prefactors
        self._EE = np.full((self.dim, self.dim, len(S), self.dim), S, dtype=np.int32) # Initial structures

        for numx in range(self.dim):
            for numy in range(self.dim):
                if numx==numy:
                    self._HH[numx][numy] = S[:,numx] * (S[:,numx]-1)
                else:
                    self._HH[numx][numy] = S[:,numx] *  S[:,numy]
                self._EE[numx][numy][:,numx]-=1
                self._EE[numx][numy][:,numy]-=1

        self._HNONZ = np.empty((self.dim, self.dim), dtype=tuple)
        for numx in range(self.dim):
            for numy in range(self.dim):
                self._HNONZ[numx][numy]=np.where(self._HH[numx][numy]>0)

        # Jacobians for Hessian
        JF = self._SCLR.jacfac
        for numx in range(self.dim):
            for numy in range(self.dim):
                self._HH[numx][numy][self._HNONZ[numx][numy]] *= (JF[numx] * JF[numy])

    def setCoefficients(self):
        # Need maximum extends of coefficients
        lmax_p=np.max([r._pcoeff.shape[0]                           for r in self._RA])
        lmax_q=np.max([r._qcoeff.shape[0] if hasattr(r, "n") else 0 for r in self._RA])
        lmax = max(lmax_p, lmax_q)
        self._PC = np.zeros((len(self._RA), lmax), dtype=np.float64)
        for num, r in enumerate(self._RA): self._PC[num][:r._pcoeff.shape[0]] = r._pcoeff

        # Denominator
        if lmax_q > 0:
            self._hasRationals = True
            self._QC = np.zeros((len(self._RA), lmax), dtype=np.float64)
            for num, r in enumerate(self._RA):
                if hasattr(r, "n"):
                    self._QC[num][:r._qcoeff.shape[0]] = r._qcoeff
                else:
                    self._QC[num][0] = None
            self._mask = np.where(np.isfinite(self._QC[:, 0]))
        else:
            self._hasRationals = False

    def setRecurrence(self, x):
        xs = self._SCLR.scale(x)
        self._maxrec = self.recurrence(xs, self._structure)

    def vals(self, x, sel=slice(None, None, None), set_cache=True, maxorder=None):
        if set_cache: self.setRecurrence(x)
        if maxorder is None:
            MM=self._maxrec * self._PC[sel]
        else:
            nc = apprentice.tools.numCoeffsPoly(self.dim, 2)
            MM=self._maxrec[:nc] * self._PC[sel][:,:nc]
        vals = np.sum(MM, axis=1)
        if self._hasRationals:
            den = np.sum(self._maxrec * self._QC[sel], axis=1)
            vals[self._mask[sel]] /= den[self._mask[sel]]
        return vals

    def grads(self, x, sel=slice(None, None, None), set_cache=True):
        if set_cache: self.setRecurrence(x)
        xs = self._SCLR.scale(x)
        JF = self._SCLR.jacfac
        GREC = apprentice.tools.gradientRecursionFast(xs, self._structure, self._SCLR.jacfac, self._NNZ, self._sred)

        # NOTE this is expensive -- pybind11??
        # Pprime = np.sum(self._PC[sel].reshape((self._PC[sel].shape[0], 1, self._PC[sel].shape[1])) * GREC, axis=2)
        Pprime = prime(GREC, self._PC[sel], self.dim, self._NNZ)

        if self._hasRationals:
            P = np.atleast_2d(np.sum(self._maxrec * self._PC[sel], axis=1))
            Q = np.atleast_2d(np.sum(self._maxrec * self._QC[sel], axis=1))
            Qprime = prime(GREC, self._QC[sel], self.dim, self._NNZ)
            return np.array(Pprime/Q.transpose() - (P/Q/Q).transpose()*Qprime, dtype=np.float64)

        return np.array(Pprime, dtype=np.float64)

    # @jit(forceobj=True)#, parallel=True)
    def hessians(self, x, sel=slice(None, None, None)):
        """
        To get the hessian matrix of bin number N, do
        H=hessians(pp)
        H[:,:,N]
        """
        xs = self._SCLR.scale(x)

        NSEL = len(self._PC[sel])

        Phess = doubleprime(self.dim, xs, NSEL, self._HH, self._HNONZ, self._EE, self._PC[sel])

        #TODO check against autograd?
        if self._hasRationals:
            JF = self._SCLR.jacfac
            GREC = apprentice.tools.gradientRecursionFast(xs, self._structure, self._SCLR.jacfac, self._NNZ, self._sred)
            P = np.atleast_2d(np.sum(self._maxrec * self._PC[sel], axis=1))
            Q = np.atleast_2d(np.sum(self._maxrec * self._QC[sel], axis=1))
            Pprime = np.atleast_2d(prime(GREC, self._PC[sel], self.dim, self._NNZ))
            Qprime = np.atleast_2d(prime(GREC, self._QC[sel], self.dim, self._NNZ))
            Qhess = doubleprime(self.dim, xs, NSEL, self._HH, self._HNONZ, self._EE, self._QC[sel])

            w = Phess/Q
            for numx in range(self.dim):
                for numy in range(self.dim):
                    w[numx][numy] -= 2*(Pprime[:,numx]*Qprime[:,numy]/Q/Q).flatten()
                    w[numx][numy] += 2*(Qprime[:,numx]*Qprime[:,numy]*P/Q/Q/Q).flatten()

            w -= Qhess*(P/Q/Q)
            return w

        return Phess


    def __len__(self): return len(self._RA)

    def rbox(self, ntrials):
        return np.random.uniform(low=self._SCLR._Xmin, high=self._SCLR._Xmax, size=(ntrials, self._SCLR.dim))

class TuningObjective2(object):
    def __init__(self, *args, **kwargs):
        self._debug = kwargs["debug"] if kwargs.get("debug") is not None else False
        if type(args[0]) == str: self.mkFromFiles(*args, **kwargs)
        else:                    self.mkFromData( *args, **kwargs) # NOT implemented --- also add a mkReduced for small scale tests

    @property
    def dim(self): return self._AS.dim

    @property
    def pnames(self): return self._SCLR.pnames

    def rbox(self, ntrials):
        return self._AS.rbox(ntrials)

    def initWeights(self, fname, hnames, bnums):
        matchers = apprentice.weights.read_pointmatchers(fname)
        weights = []
        for hn, bnum in zip(hnames, bnums):
            pathmatch_matchers = [(m, wstr) for  m, wstr  in matchers.items()    if m.match_path(hn)]
            posmatch_matchers  = [(m, wstr) for (m, wstr) in pathmatch_matchers if m.match_pos(bnum)]
            w = float(posmatch_matchers[-1][1]) if posmatch_matchers else 0  # < NB. using last match
            weights.append(w)
        return np.array(weights)

    def setWeights(self, wdict):
        """
        Convenience function to update the bins weights.
        NOTE that hnames is in fact an array of strings repeating the histo name for each corresp bin
        """
        weights = []
        for hn in self._hnames[self._good]: weights.append(wdict[hn])
        self._W2 = np.array([w * w for w in np.array(weights)], dtype=np.float64)

    def setLimitsAndFixed(self, fname):
        lim, fix = apprentice.tools.read_limitsandfixed(fname)

        i_fix, v_fix, i_free =[], [], []
        for num, pn in enumerate(self.pnames):
            if pn in lim:
                self._bounds[num] = lim[pn]
            if pn in fix:
                i_fix.append(num)
                v_fix.append(fix[pn])
            else:
                i_free.append(num)

        self._fixIdx = (i_fix, )
        self._fixVal = v_fix
        self._freeIdx = (i_free, )


    def setAttributes(self, **kwargs):
        noiseexp = int(kwargs.get("noise_exponent")) if kwargs.get("noise_exponent") is not None else 2
        self._dim = self._AS.dim
        self._E2 = np.array([1. / e ** noiseexp for e in self._E], dtype=np.float64)
        self._SCLR = self._AS._SCLR
        self._bounds = self._SCLR.box
        self._freeIdx = ([i for i in range(self._dim)],)
        self._fixIdx = ([],)
        self._fixVal = []
        if kwargs.get("limits") is not None: self.setLimits(kwargs["limits"])
        self._debug = kwargs["debug"] if kwargs.get("debug") is not None else False

    def mkFromFiles(self, f_weights, f_data, f_approx, f_errors=None, **kwargs):
        AS = AppSet(f_approx)
        hnames  = [    b.split("#")[0]  for b in AS._binids]
        bnums   = [int(b.split("#")[1]) for b in AS._binids]
        weights = self.initWeights(f_weights, hnames, bnums)
        nonzero = np.where(weights>0)


        # Filter here to use only certain bins/histos
        dd = apprentice.tools.readExpData(f_data, [str(b) for b in AS._binids[nonzero]])
        Y = np.array([dd[b][0] for b in AS._binids[nonzero]], dtype=np.float64)
        E = np.array([dd[b][1] for b in AS._binids[nonzero]], dtype=np.float64)

        # Filter for wanted bins here and get rid of division by zero in case of 0 error which is undefined behaviour
        good = []
        for num, bid in enumerate(AS._binids[nonzero]):
            if E[num] > 0:
                if AS._RA[0]._scaler != AS._RA[num]._scaler:
                    if self._debug: print("Warning, dropping bin with id {} to guarantee caching works".format(bid))
                    continue
                good.append(num)
            else:
                if self._debug: print("Warning, dropping bin with id {} as its weight or error is 0. W = {}, E = {}".format(bid,weights[nonzero][num],E[num]))

        self._good = good


        # TODO This needs some re-engineering to allow fow multiple filterings
        RA = [AS._RA[nonzero][g] for g in good]
        self._binids = [AS._binids[nonzero][g] for g in good]
        self._AS = AppSet(RA, self._binids)
        self._E = E[good]
        self._Y = Y[good]
        # self._W2 = np.array([w  for w in np.array(weights[nonzero])[good]], dtype=np.float64)
        self._W2 = np.array([w * w for w in np.array(weights[nonzero])[good]], dtype=np.float64)
        self._hnames = np.array([b.split("#")[0]  for b in AS._binids[nonzero]])
        # Add in error approximations
        if f_errors is not None:
            EAS = AppSet(f_errors)
            ERA = [EAS._RA[g] for g in good]
            self._EAS=AppSet(ERA, self._binids)
        else:
            self._EAS=None
        self.setAttributes(**kwargs)

    def mkPoint(self, _x):
        x=np.empty(self._dim, dtype=np.float64)
        x[self._fixIdx] = self._fixVal
        x[self._freeIdx] = _x
        return x

    def objective(self, _x, sel=slice(None, None, None), unbiased=False):
        x=self.mkPoint(_x)
        vals = self._AS.vals(x, sel=sel)
        if self._EAS is not None:
            err2 = self._EAS.vals(x, sel=sel)**2
        else:
            err2=np.zeros_like(vals)
        if unbiased: return apprentice.tools.fast_chi(np.ones(len(vals)), self._Y[sel] - vals, 1./(err2 + 1./self._E2[sel]))
        else:        return apprentice.tools.fast_chi(self._W2[sel]     , self._Y[sel] - vals, 1./(err2 + 1./self._E2[sel]))# self._E2[sel])

    def gradient(self, _x, sel=slice(None, None, None)):
        x=self.mkPoint(_x)
        vals  = self._AS.vals( x, sel=sel)
        E2=1./self._E2[sel]
        grads = self._AS.grads(x, sel=sel, set_cache=False)
        if self._EAS is not None:
            err   = self._EAS.vals(  x, sel=sel, set_cache=False)
            egrads = self._EAS.grads( x, sel=sel, set_cache=False)
        else:
            err= np.zeros_like(vals)
            egrads = np.zeros_like(grads)
        return apprentice.tools.fast_grad2(self._W2[sel], self._Y[sel] - vals, E2, err,grads, egrads)[self._freeIdx]

    def hessian(self, _x, sel=slice(None, None, None)):
        x=self.mkPoint(_x)
        vals  = self._AS.vals( x, sel = sel)
        grads = self._AS.grads(x, sel, set_cache=False)
        hess  = self._AS.hessians(x, sel)[:,self._freeIdx][self._freeIdx,:].reshape(len(_x),len(_x),len(vals))
        if self._EAS is not None:
            evals  = self._EAS.vals( x, sel = sel)
            egrads = self._EAS.grads(x, sel, set_cache=False)
            ehess  = self._EAS.hessians(x, sel)[:,self._freeIdx][self._freeIdx,:].reshape(len(_x),len(_x),len(vals))
        else:
            evals  = np.zeros_like(vals)
            egrads = np.zeros_like(grads)
            ehess  = np.zeros_like(hess)

        # Some useful definitions
        E2=1./self._E2[sel]
        lbd = E2 + evals*evals
        kap = vals - self._Y[sel]
        G1 = 2./lbd
        G2 = -4*kap*evals/lbd/lbd
        G3 =  2*kap/lbd

        H2 = -2 * kap*kap/lbd/lbd
        H3 = -2 * evals * kap /lbd * G2

        spans = calcSpans(np.zeros( (len(_x), len(_x), len(vals)) ), self.dim, G1,G2,H2,H3,grads,egrads)

        spans += G3*hess
        spans += H2*evals*ehess

        return np.sum( self._W2[sel]*(spans), axis=2)

    def startPoint(self, ntrials, sel=slice(None, None, None)):
        if ntrials == 0:
            if self._debug: print("StartPoint: {}".format(self._SCLR.center))
            x0 =self._bounds[:,0] + 0.5*(self._bounds[:,1]-self._bounds[:,0])
            return x0[self._freeIdx]
        import numpy as np
        import time
        t0=time.time()
        _PP = np.random.uniform(low=self._bounds[self._freeIdx][:,0], high=self._bounds[self._freeIdx][:,1], size=(ntrials, len(self._freeIdx[0])))
        _CH = [self.objective(p, sel=sel) for p in _PP]
        t1=time.time()
        if self._debug: print("StartPoint: {}, evaluation took {} seconds".format(_PP[_CH.index(min(_CH))], t1-t0))
        return _PP[_CH.index(min(_CH))]

    def startPointMPI(self, ntrials, sel=slice(None, None, None)):
        from mpi4py import MPI
        comm = MPI.COMM_WORLD
        rank = comm.Get_rank()
        XX = self.rbox(ntrials)
        rankWork = apprentice.tools.chunkIt(XX, comm.Get_size()) if rank == 0 else []
        rankWork = comm.scatter(rankWork, root=0)
        temp = [self.objective(x, sel=sel) for x in rankWork]
        ibest = np.argmin(temp)
        X = comm.gather(XX[ibest], root=0)
        FUN = comm.gather(temp[ibest], root=0)
        xbest = None
        if rank == 0:
            ibest = np.argmin(FUN)
            xbest = X[ibest]
        xbest = comm.bcast(xbest, root=0)
        return xbest

    def minimizeMPI(self,nstart=1, nrestart=1, sel=slice(None, None, None), method="tnc", tol=1e-6, saddlePointCheck=True):
        from mpi4py import MPI
        comm = MPI.COMM_WORLD
        size = comm.Get_size()
        rank = comm.Get_rank()

        _res = np.zeros(nrestart, dtype=object)
        _F = np.zeros(nrestart)
        allWork = apprentice.tools.chunkIt([i for i in range(nrestart)], size)
        rankWork = comm.scatter(allWork, root=0)
        import time
        import sys
        import datetime
        t0 = time.time()
        for ii in rankWork:
            res = self.minimize(nstart,1,sel,method,tol,saddlePointCheck,use_MPI_for_x0=False)
            _res[ii] = res
            _F[ii] = res["fun"]

            if rank == 0 and self._debug:
                print("[{}] {}/{}".format(rank, ii, len(rankWork)))
                now = time.time()
                tel = now - t0
                ttg = tel * (len(rankWork) - ii) / (ii + 1)
                eta = now + ttg
                eta = datetime.datetime.fromtimestamp(now + ttg)
                sys.stdout.write(
                    "[{}] {}/{} (elapsed: {:.1f}s, to go: {:.1f}s, ETA: {})\r".format(
                        rank, ii + 1, len(rankWork), tel, ttg, eta.strftime('%Y-%m-%d %H:%M:%S')))
                sys.stdout.flush()
        a = comm.gather(_res[rankWork])
        b = comm.gather(_F[rankWork])
        myreturnvalue = None
        if rank == 0:
            allWork = apprentice.tools.chunkIt([i for i in range(nrestart)], size)
            for r in range(size): _res[allWork[r]] = a[r]
            for r in range(size): _F[allWork[r]] = b[r]
            myreturnvalue = _res[np.argmin(_F)]
        myreturnvalue = comm.bcast(myreturnvalue, root=0)
        return myreturnvalue

    def minimize(self, nstart=1, nrestart=1, sel=slice(None, None, None), method="tnc", tol=1e-6,
                 saddlePointCheck=True, use_MPI_for_x0 = False):
        from scipy import optimize
        minobj = np.Infinity
        finalres = None
        import time
        t0=time.time()
        for t in range(nrestart):
            isSaddle = True
            while (isSaddle):
<<<<<<< HEAD
                x0 = np.array(self.startPointMPI(nstart, sel=sel), dtype=np.float64)
=======
                x0 = np.array(self.startPointMPI(nstart), dtype=np.float64) if use_MPI_for_x0 else np.array(
                            self.startPoint(nstart), dtype=np.float64)
>>>>>>> 1d8fcb44

                if   method=="tnc":    res = self.minimizeTNC(   x0, sel, tol=tol)
                elif method=="ncg":    res = self.minimizeNCG(   x0, sel, tol=tol)
                elif method=="trust":  res = self.minimizeTrust( x0, sel, tol=tol)
                elif method=="lbfgsb": res = self.minimizeLBFGSB(x0, sel, tol=tol)
                else: raise Exception("Unknown minimser {}".format(method))


                isSaddle = False if not saddlePointCheck else self.isSaddle(res.x)
                if isSaddle and self._debug: print("Minimisation ended up in saddle point, retrying")

            if res["fun"] < minobj:
                minobj = res["fun"]
                finalres = res
        t1=time.time()
        if self._debug:
            print(t1-t0)
        return finalres

    def minimizeTrust(self, x0, sel=slice(None, None, None), tol=1e-6):
        from scipy import optimize
        res = optimize.minimize(lambda x: self.objective(x, sel=sel), x0,
                jac=self.gradient, hess=self.hessian, method="trust-exact")
        return res

    def minimizeNCG(self, x0, sel=slice(None, None, None), tol=1e-6):
        from scipy import optimize
        res = optimize.minimize(lambda x: self.objective(x, sel=sel), x0,
                jac=self.gradient, hess=self.hessian, method="Newton-CG")
        return res

    def minimizeTNC(self, x0, sel=slice(None, None, None), tol=1e-6):
        from scipy import optimize
        res = optimize.minimize(lambda x: self.objective(x, sel=sel), x0,
                bounds=self._bounds[self._freeIdx], jac=self.gradient, method="TNC", tol=tol, options={'maxiter':1000, 'accuracy':tol})
        return res

    def minimizeLBFGSB(self, x0, sel=slice(None, None, None), tol=1e-6):
        from scipy import optimize
        res = optimize.minimize(lambda x: self.objective(x, sel=sel), x0,
                bounds=self._bounds[self._freeIdx], jac=self.gradient, method="L-BFGS-B", tol=tol)
        return res

    def writeParams(self, x, fname):
        with open(fname, "w") as f:
            for pn, val in zip(self.pnames, x):
                f.write("{}\t{}\n".format(pn, val))

    def printParams(self, x):
        s= ""
        for num, (pn, val) in enumerate(zip(self.pnames, x)):
            s+= ("{}\t{}  [{} ... {}]\n".format(pn, val, self._SCLR.box[num][0], self._SCLR.box[num][1]))
        return s

    def lineScan(self, x0, dim, npoints=100, bounds=None):
        if bounds is None:
            xmin, xmax = self._bounds[self._freeIdx][dim]
        else:
            xmin, xmax = bounds

        xcoords = list(np.linspace(xmin, xmax, npoints))
        xcoords.append(x0[dim])
        xcoords.sort()

        X = np.tile(x0, (len(xcoords),1))
        for num, x in enumerate(X):
            x[dim] = xcoords[num]
        return X

    def isSaddle(self, x):
        # temp fix to skip check when fixing parameters
        if len(self._fixIdx[0])>0: return False
        H=self.hessian(x)
        # Test for negative eigenvalue
        return np.sum(np.sign(np.linalg.eigvals(H))) != len(H)

    @property
    def ndf(self): return len(self) - self.dim - len(self._fixIdx[0])


    def __len__(self): return len(self._AS)<|MERGE_RESOLUTION|>--- conflicted
+++ resolved
@@ -492,12 +492,8 @@
         for t in range(nrestart):
             isSaddle = True
             while (isSaddle):
-<<<<<<< HEAD
-                x0 = np.array(self.startPointMPI(nstart, sel=sel), dtype=np.float64)
-=======
-                x0 = np.array(self.startPointMPI(nstart), dtype=np.float64) if use_MPI_for_x0 else np.array(
-                            self.startPoint(nstart), dtype=np.float64)
->>>>>>> 1d8fcb44
+                x0 = np.array(self.startPointMPI(nstart, sel=sel), dtype=np.float64) if use_MPI_for_x0 else np.array(
+                            self.startPoint(nstart, sel=sel), dtype=np.float64)
 
                 if   method=="tnc":    res = self.minimizeTNC(   x0, sel, tol=tol)
                 elif method=="ncg":    res = self.minimizeNCG(   x0, sel, tol=tol)
