--- conflicted
+++ resolved
@@ -1,6 +1,3 @@
-<<<<<<< HEAD
-# Documentation?
-=======
 # https://arcpy.wordpress.com/2012/05/11/sorting-alphanumeric-strings-in-python/
 
 
@@ -36,7 +33,7 @@
     return sorted(l, key = alphanum_key)
 
 
->>>>>>> 9e2df26f
+# Documentation?
 def fast_chi(lW2, lY, lRA, lE2, nb):
     s=0
     for i in range(nb):
@@ -384,13 +381,11 @@
         self._E2 = np.array([1./e**2 for e in self._E])
         self._SCLR = RA[0]._scaler # Replace with min/max limits things
         self._hnames = sorted(list(set([b.split("#")[0] for b in self._binids])))
-<<<<<<< HEAD
         hdict = dict([(h, []) for h in self._hnames])
         for b in self._binids:
             hname, bid = b.split("#")
             hdict[hname].append(bid)
         self._hdict = hdict
-=======
         self._bounds = self._SCLR.box
         if limits is not None:
             lim, fix = read_limitsandfixed(limits)
@@ -398,7 +393,6 @@
                 if pn in lim:
                     self._bounds[num] = lim[pn]
             # print("New bounds: {}".format(self._bounds))
->>>>>>> 9e2df26f
 
         if debug: print("After filtering: len(binids) = {}".format(len(self._binids)))
 
@@ -432,11 +426,7 @@
     def pnames(self): return self._SCLR.pnames
 
     def objective(self, x):
-<<<<<<< HEAD
         return fast_chi(self._W2, self._Y, [f(x) for f in self._RA], self._E2 , len(self._binids))
-=======
-        return self.fast_chi(self._W2, self._Y, [self._RA[i](x) for i in range(len(self._binids))], self._E2 , len(self._binids))
->>>>>>> 9e2df26f
 
     def startPoint(self, ntrials):
         import numpy as np
